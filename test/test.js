const chai = require('chai')
const chaiAsPromised = require('chai-as-promised')
chai.use(chaiAsPromised)
const expect = chai.expect
const sinon = require('sinon')
const fetchMock = require('fetch-mock')
const libraryVersion = require('../package.json').version

var alks = require('../')

describe('alks.js', function() {

  describe('getAccounts', () => {

    it('should return a list of accounts', async () => {
      const _fetch = fetchMock.sandbox().mock('https://your.alks-host.com/getAccounts/', {
        body: {
          statusMessage: 'Success',
          accountListRole: {
<<<<<<< HEAD
            '1234 - foobar': [{ account: '1234', role: 'role1', iamKeyActive: true, maxKeyDuration: 2, skypieaAccount: { label: 'Foo Bar' } }],
            '2345 - foobar': [{ account: '2345', role: 'role2', iamKeyActive: false, maxKeyDuration: 36, skypieaAccount: { label: 'Foo Bar 2' } }],
=======
            '1234 - foobar': [{ account: '1234', role: 'role1', iamKeyActive: true, maxKeyDuration: 2, skypieaAccount: null }],
            '2345 - foobar': [{ account: '2345', role: 'role2', iamKeyActive: false, maxKeyDuration: 36, skypieaAccount: {label: '2345-label'} }],
>>>>>>> aee4cba6
          }
        },
        status: 200
      })

      const result = await alks.getAccounts({
        baseUrl: 'https://your.alks-host.com',
        accessToken: 'abc123',
        _fetch
      })

      expect(result).to.deep.include({
        account: '1234 - foobar',
        role: 'role1',
        iamKeyActive: true,
        maxKeyDuration: 2,
<<<<<<< HEAD
        skypieaAccount: {
          label: 'Foo Bar'
=======
        skypieaAccount: null
      })

      expect(result).to.deep.include({
        account: '2345 - foobar',
        role: 'role2',
        iamKeyActive: false,
        maxKeyDuration: 36,
        skypieaAccount: {
          label: '2345-label'
>>>>>>> aee4cba6
        }
      })
    })
  })

  describe('getKeys', () => {

    let consoleErrorSpy

    beforeEach(() => {
      consoleErrorSpy = sinon.stub(console, 'error')
    })

    afterEach(() => {
      consoleErrorSpy.restore()
    })

    it('should return an access key, secret key, session token and console URL', async () => {
      const _fetch = fetchMock.sandbox().mock('https://your.alks-host.com/getKeys/', {
        body: { accessKey: 'foo', secretKey: 'bar', sessionToken: 'baz', consoleURL: 'https://foo.com', statusMessage: 'Success'},
        status: 200
      })

      const result = await alks.getKeys({
        baseUrl: 'https://your.alks-host.com',
        account: 'anAccount',
        role: 'PowerUser',
        sessionTime: 2,
        accessToken: 'abc123',
        _fetch
      })

      expect(result).to.have.keys('accessKey', 'secretKey', 'sessionToken', 'consoleURL')
    })

    it('should send basic credentials via the Authorization header', async () => {
      const userid = 'joebob123'
      const password = 'letmein'
      const base64Credentials = 'am9lYm9iMTIzOmxldG1laW4=' // Base64(username:password)
      const _fetch = fetchMock.sandbox().mock('https://your.alks-host.com/getKeys/', {
        body: { accessKey: 'foo', secretKey: 'bar', sessionToken: 'baz', statusMessage: 'Success'},
        status: 200
      })

      await alks.getKeys({
        baseUrl: 'https://your.alks-host.com',
        account: 'anAccount',
        role: 'PowerUser',
        sessionTime: 2,
        userid,
        password,
        _fetch
      })

      expect(_fetch.lastCall()[1].headers.Authorization).to.equal(`Basic ${base64Credentials}`)
    })

    it('should send the library version via the User-Agent header', async () => {
      const _fetch = fetchMock.sandbox().mock('https://your.alks-host.com/getKeys/', {
        body: { accessKey: 'foo', secretKey: 'bar', sessionToken: 'baz', statusMessage: 'Success'},
        status: 200
      })

      await alks.getKeys({
        baseUrl: 'https://your.alks-host.com',
        account: 'anAccount',
        role: 'PowerUser',
        sessionTime: 2,
        _fetch
      })

      expect(_fetch.lastCall()[1].headers['User-Agent']).to.contain(libraryVersion)

    })

    it('rejects on error with ALKS statusMessage', async () => {
      const _fetch = fetchMock.sandbox().mock('https://your.alks-host.com/getKeys/', {
        body: { statusMessage: 'this is the statusMessage' },
        status: 401
      })

      const result = alks.getKeys({
        baseUrl: 'https://your.alks-host.com',
        account: 'anAccount',
        role: 'PowerUser',
        sessionTime: 2,
        accessToken: 'wrongToken',
        _fetch
      })

      expect(result).to.be.rejectedWith({
        name: 'AlksError',
        status: 401,
        statusMessage: 'this is the statusMessage'
      })
    })

    it('rejects on error with errors array', async () => {
      const _fetch = fetchMock.sandbox().mock('https://your.alks-host.com/getKeys/', {
        body: { errors: ['this is an error'], statusMessage: null },
        status: 401
      })

      const result = alks.getKeys({
        baseUrl: 'https://your.alks-host.com',
        account: 'anAccount',
        role: 'PowerUser',
        sessionTime: 2,
        accessToken: 'wrongToken',
        _fetch
      })

      expect(result).to.be.rejectedWith({
        name: 'AlksError',
        status: 401,
        errors: ['this is an error']
      })
    })

    it('handles a server error', async () => {
      const _fetch = fetchMock.sandbox().mock('https://your.alks-host.com/getKeys/', { status: 500 })

      const result = alks.getKeys({
        baseUrl: 'https://your.alks-host.com',
        account: 'anAccount',
        role: 'PowerUser',
        sessionTime: 2,
        accessToken: 'abc123',
        _fetch
      })

      expect(result).to.be.rejectedWith({
        name: 'AlksError',
        message: 'Server Error',
        status: 500
      })
    })

    it('warns of userid/password deprecation', async () => {
      const _fetch = fetchMock.sandbox().mock('https://your.alks-host.com/getKeys/', {
        body: { accessKey: 'foo', secretKey: 'bar', sessionToken: 'baz', statusMessage: 'Success'},
        status: 200
      })

      await alks.getKeys({
        baseUrl: 'https://your.alks-host.com',
        account: 'anAccount',
        role: 'PowerUser',
        sessionTime: 2,
        userid: 'testuser',
        password: 'testpass',
        _fetch
      })

      expect(consoleErrorSpy.calledWith(sinon.match('deprecated'))).to.be.true
    })
  })

  describe('getIAMKeys', () => {

    it('should return an access key, secret key, session token and console URL', async () => {
      const _fetch = fetchMock.sandbox().mock('https://your.alks-host.com/getIAMKeys/', {
        body: { accessKey: 'foo', secretKey: 'bar', sessionToken: 'baz', consoleURL: 'https://foo.com', statusMessage: 'Success' },
        status: 200
      })

      const result = await alks.getIAMKeys({
        baseUrl: 'https://your.alks-host.com',
        account: 'anAccount',
        role: 'IAMAdmin',
        sessionTime: 1,
        accessToken: 'abc123',
        _fetch
      })

      expect(result).to.have.keys('accessKey', 'secretKey', 'sessionToken', 'consoleURL')
    })
  })

  describe('getAllAWSRoleTypes', () => {

    it('should return a list of role types', async () => {
      const roleTypes = [
        {
          roleTypeName: 'AWS Lambda',
          defaultArns: ['0'],
          trustRelationship: {
            Version: '2012-10-17',
            Statement: [
              {
                Action: 'sts:AssumeRole',
                Effect: 'Allow',
                Principal: {
                  Service: 'lambda'
                }
              }
            ]
          }
        },
        {
          roleTypeName: 'AWS Config',
          defaultArns: ['arn:aws:iam::aws:policy/service-role/AWSConfigRole'],
          trustRelationship: {
            Version: '2012-10-17',
            Statement: [
              {
                Action: 'sts:AssumeRole',
                Effect:'Allow',
                Principal: {
                  Service: 'config'
                },
                Sid: ''
              }
            ]
          }
        },
      ]

      const _fetch = fetchMock.sandbox().mock('https://your.alks-host.com/allAwsRoleTypes/', {
        body: {
          statusMessage: 'Success',
          requestId: 'reqId',
          roleTypes: roleTypes
        },
        status: 200
      })

      const result = await alks.getAllAWSRoleTypes({
        baseUrl: 'https://your.alks-host.com',
        accessToken: 'abc123',
        _fetch
      })

      expect(result).to.have.deep.members(roleTypes)
    })
  })

  describe('getAWSRoleTypes', () => {

    it('should return a list of role types', async () => {
      const _fetch = fetchMock.sandbox().mock('https://your.alks-host.com/getAWSRoleTypes/', {
        body: { roleTypes: '["AWS Lambda", "Amazon EC2"]', statusMessage: 'Success'},
        status: 200
      })

      const result = await alks.getAWSRoleTypes({
        baseUrl: 'https://your.alks-host.com',
        accessToken: 'abc123',
        _fetch
      })

      expect(result).to.have.deep.members(['AWS Lambda', 'Amazon EC2'])
    })
  })

  describe('getNonServiceAWSRoleTypes', () => {

    it('should return a list of role types', async () => {
      const _fetch = fetchMock.sandbox().mock('https://your.alks-host.com/getNonServiceAWSRoleTypes/', {
        body: { roleTypes: '["AWS Lambda", "Amazon EC2"]', statusMessage: 'Success'},
        status: 200
      })

      const result = await alks.getNonServiceAWSRoleTypes({
        baseUrl: 'https://your.alks-host.com',
        accessToken: 'abc123',
        _fetch
      })

      expect(result).to.have.deep.members(['AWS Lambda', 'Amazon EC2'])
    })
  })

  describe('getAccountRole', () => {

    it('should return the ARN of the account role', async () => {
      const _fetch = fetchMock.sandbox().mock('https://your.alks-host.com/getAccountRole/', {
        body: {
          roleARN: 'arn:aws:iam::12391238912383:role/acct-managed/awsRoleName',
          roleExists: true,
          statusMessage: 'Success'
        },
        status: 200
      })

      const result = await alks.getAccountRole({
        baseUrl: 'https://your.alks-host.com',
        accessToken: 'abc123',
        account: 'anAccount',
        role: 'Admin',
        roleName: 'awsRoleName',
        _fetch
      })

      expect(result).to.equal('arn:aws:iam::12391238912383:role/acct-managed/awsRoleName')
    })

    it('should reject with an error message when the role is not found', async () => {
      const _fetch = fetchMock.sandbox().mock('https://your.alks-host.com/getAccountRole/', {
        body: { roleARN: null, roleExists: false, statusMessage: 'Success' },
        status: 200
      })

      const result = alks.getAccountRole({
        baseUrl: 'https://your.alks-host.com',
        accessToken: 'abc123',
        account: 'anAccount',
        role: 'Admin',
        roleName: 'awsRoleName',
        _fetch
      })

      expect(result).to.be.rejectedWith('Role awsRoleName does not exist in this account')
    })
  })

  describe('createRole', () => {

    it('should return information about the newly created role', async () => {
      const _fetch = fetchMock.sandbox().mock('https://your.alks-host.com/createRole/', {
        body: {
          roleArn: 'aRoleArn',
          denyArns: 'denyArn1,denyArn2',
          instanceProfileArn: 'anInstanceProfileArn',
          addedRoleToInstanceProfile: true,
          statusMessage: 'Success'
        },
        status: 200
      })

      const result = await alks.createRole({
        baseUrl: 'https://your.alks-host.com',
        accessToken: 'abc123',
        account: 'anAccount',
        role: 'Admin',
        roleName: 'awsRoleName',
        roleType: 'Amazon EC2',
        includeDefaultPolicy: 1,
        _fetch
      })

      expect(result).to.deep.include({
        roleArn: 'aRoleArn',
        denyArns: ['denyArn1', 'denyArn2'],
        instanceProfileArn: 'anInstanceProfileArn',
        addedRoleToInstanceProfile: true
      })
    })
  })

  describe('createNonServiceRole', () => {

    it('should return information about the newly created role', async () => {
      const _fetch = fetchMock.sandbox().mock('https://your.alks-host.com/createNonServiceRole/', {
        body: {
          roleArn: 'aRoleArn',
          denyArns: 'denyArn1,denyArn2',
          instanceProfileArn: 'anInstanceProfileArn',
          addedRoleToInstanceProfile: true,
          statusMessage: 'Success'
        },
        status: 200
      })

      const result = await alks.createNonServiceRole({
        baseUrl: 'https://your.alks-host.com',
        accessToken: 'abc123',
        account: 'anAccount',
        role: 'Admin',
        roleName: 'awsRoleName',
        roleType: 'Amazon EC2',
        includeDefaultPolicy: 1,
        trustArn: 'anExistingRole',
        trustType: 'Cross Account',
        _fetch
      })

      expect(result).to.deep.include({
        roleArn: 'aRoleArn',
        denyArns: ['denyArn1', 'denyArn2'],
        instanceProfileArn: 'anInstanceProfileArn',
        addedRoleToInstanceProfile: true
      })
    })
  })

  describe('awsAccountRoles', () => {

    it('should return a list of roles', async () => {
      const awsRoleList = [
        {
          'roleArn': 'arn:aws:iam::805619180788:role/acct-managed/MyCustomRole1',
          'isMachineIdentity': false,
          'assumeRolePolicyDocument': {
            'Version': '2012-10-17',
            'Statement': [
              {
                'Action': 'sts:AssumeRole',
                'Effect': 'Allow',
                'Principal': {
                  'Service': 's3.amazonaws.com'
                }
              }
            ]
          }
        },
        {
          'roleArn': 'arn:aws:iam::805619180788:role/acct-managed/MyCustomRole2',
          'isMachineIdentity': true,
          'assumeRolePolicyDocument': {
            'Version': '2012-10-17',
            'Statement': [
              {
                'Action': 'sts:AssumeRole',
                'Effect': 'Allow',
                'Principal': {
                  'Service': 's3.amazonaws.com'
                }
              }
            ]
          }
        }
      ]

      const _fetch = fetchMock.sandbox().mock('https://your.alks-host.com/awsAccountRoles?account=1234567890/', {
        body: {
          statusMessage: 'Success',
          requestId: 'reqId',
          awsRoleList: awsRoleList
        },
        status: 200
      })

      const result = await alks.awsAccountRoles({
        baseUrl: 'https://your.alks-host.com',
        accessToken: 'abc123',
        account: '1234567890',
        _fetch
      })

      expect(result).to.have.deep.members(awsRoleList)
    })
  })

  describe('listAWSAccountRoles', () => {

    it('should return a list of aws roles', async () => {
      const _fetch = fetchMock.sandbox().mock('https://your.alks-host.com/listAWSAccountRoles/', {
        body: {
          jsonAWSRoleList: '["arn:aws:iam::123:role/acct-managed/arn1","arn:aws:iam::123:role/acct-managed/arn2"]',
          statusMessage: null
        },
        status: 200
      })

      const result = await alks.listAWSAccountRoles({
        baseUrl: 'https://your.alks-host.com',
        accessToken: 'abc123',
        account: 'anAccount',
        role: 'Admin',
        _fetch
      })

      expect(result).to.have.members(['arn1','arn2'])
    })
  })

  describe('deleteRole', () => {

    it('should return true when successful', async () => {
      const _fetch = fetchMock.sandbox().mock('https://your.alks-host.com/deleteRole/', {
        body: { statusMessage: 'Success' },
        status: 200
      })

      const result = await alks.deleteRole({
        baseUrl: 'https://your.alks-host.com',
        accessToken: 'abc123',
        account: 'anAccount',
        role: 'Admin',
        roleName: 'awsRoleName',
        _fetch
      })

      expect(result).to.be.true
    })
  })

  describe('createAccessKeys', () => {

    it('should return keys and information about the keys', async () => {
      const _fetch = fetchMock.sandbox().mock('https://your.alks-host.com/accessKeys/', {
        body: { iamUserArn: 'anIAMUserArn', accessKey: 'foo', secretKey: 'bar', addedIAMUserToGroup: true },
        status: 200
      })

      const result = await alks.createAccessKeys({
        baseUrl: 'https://your.alks-host.com',
        accessToken: 'abc123',
        account: 'anAccount',
        role: 'Admin',
        iamUserName: 'awsUserName',
        _fetch
      })

      expect(result).to.deep.include({
        iamUserArn: 'anIAMUserArn',
        accessKey: 'foo',
        secretKey: 'bar',
        addedIAMUserToGroup: true
      })
    })
  })

  describe('deleteIAMUser', () => {

    it('should return true if successful', async () => {
      const _fetch = fetchMock.sandbox().mock('https://your.alks-host.com/IAMUser/', {
        body: { statusMessage: 'Success' },
        status: 200
      }, { method: 'DELETE' })

      const result = await alks.deleteIAMUser({
        baseUrl: 'https://your.alks-host.com',
        accessToken: 'abc123',
        account: 'anAccount',
        role: 'Admin',
        riamUserName: 'awsUserName',
        _fetch
      })

      expect(result).to.be.true
    })
  })

  describe('create', () => {

    it('should return a functional alks object', async () => {
      const _fetch = fetchMock.sandbox().mock('https://your.alks-host.com/getKeys/', {
        body: { accessKey: 'foo', secretKey: 'bar', sessionToken: 'baz', statusMessage: 'Success' },
        status: 200
      })

      const myAlks = alks.create({
        baseUrl: 'https://your.alks-host.com',
        accessToken: 'abc123',
        _fetch
      })

      const keys = await myAlks.getKeys({
        account: 'anAccount',
        role: 'PowerUser',
        sessionTime: 2
      })

      expect(keys).to.include.keys('accessKey', 'secretKey', 'sessionToken')
    })

    it('should return a functional alks object without requiring any optional properties', async () => {
      const _fetch = fetchMock.sandbox().mock('https://your.alks-host.com/getAccounts/', {
        body: {
          statusMessage: 'Success',
          accountListRole: {
<<<<<<< HEAD
            '1234 - foobar': [{ account: '1234', role: 'role1', iamKeyActive: true, maxKeyDuration: 2, skypieaAccount: { label: 'Foo Bar' } }],
            '2345 - foobar': [{ account: '2345', role: 'role2', iamKeyActive: false, maxKeyDuration: 36, skypieaAccount: { label: 'Foo Bar 2' } }],
=======
            '1234 - foobar': [{ account: '1234', role: 'role1', iamKeyActive: true, maxKeyDuration: 2, skypieaAccount: null }],
            '2345 - foobar': [{ account: '2345', role: 'role2', iamKeyActive: false, maxKeyDuration: 36, skypieaAccount: null }],
>>>>>>> aee4cba6
          }
        },
        status: 200
      })

      const myAlks = alks.create({
        baseUrl: 'https://your.alks-host.com',
        accessToken: 'abc123',
        _fetch
      })

      const accounts = await myAlks.getAccounts()
<<<<<<< HEAD
      expect(accounts).to.deep.include({account: '2345 - foobar', role: 'role2', iamKeyActive: false, maxKeyDuration: 36, skypieaAccount: { label: 'Foo Bar 2' } })
=======
      expect(accounts).to.deep.include({account: '2345 - foobar', role: 'role2', iamKeyActive: false, maxKeyDuration: 36, skypieaAccount: null  })
>>>>>>> aee4cba6
    })

    it('should return a copy with defaults from the passed-in alks object', async () => {
      const alks1 = alks.create({
        baseUrl: 'https://your.alks-host.com',
        accessToken: 'abc123',
      })

      const alks2 = await alks1.create({foo: 'bar'})

      expect(alks2.defaults).to.have.all.keys(['baseUrl', 'accessToken', 'foo', '_fetch'])
    })
  })

  describe('version', () => {

    it(`should return ALKS's version`, async () => {

      const _fetch = fetchMock.sandbox().mock('https://your.alks-host.com/version/', {
        body: {
          version: '1.2.3.4'
        },
        status: 200
      })

      const myAlks = alks.create({
        baseUrl: 'https://your.alks-host.com',
        accessToken: 'abc123',
        _fetch
      })

      const result = await myAlks.version()

      expect(result).to.include({
        version: '1.2.3.4'
      })
    })
  })

  describe('getLoginRole', () => {

    it('should return information about a login role', async () => {
      const baseUrl = 'https://your.alks-host.com'
      const accountId = '012345678910'
      const role = 'Admin'
      const account = `${accountId}/ALKS${role}`
      const iamKeyActive = true
      const maxKeyDuration = 12

      const _fetch = fetchMock.sandbox().mock(`${baseUrl}/loginRoles/id/${accountId}/${role}/`, {
        body: {
          account,
          role,
          iamKeyActive,
          maxKeyDuration
        },
        status: 200
      })

      const myAlks = alks.create({
        baseUrl,
        accessToken: 'abc123',
        _fetch
      })

      const result = await myAlks.getLoginRole({
        accountId,
        role
      })

      expect(result).to.include({
        account,
        role,
        iamKeyActive,
        maxKeyDuration
      })
    })
  })

  describe('getAccessToken', () => {

    it('should return an access token', async () => {
      const baseUrl = 'https://your.alks-host.com'
      const accessToken = 'abcde12345'
      const expiresIn = 3600

      const _fetch = fetchMock.sandbox().mock(`${baseUrl}/accessToken/`, {
        body: {
          accessToken,
          expiresIn
        },
        status: 200
      })

      const myAlks = alks.create({
        baseUrl,
        accessToken: 'abc123',
        _fetch
      })

      const result = await myAlks.getAccessToken()

      expect(result).to.include({
        accessToken,
        expiresIn
      })
    })
  })

  describe('getRefreshTokens', () => {

    it('should return a list of objects containing info on my refresh tokens', async () => {
      const baseUrl = 'https://your.alks-host.com'
      const refreshTokens = [
        {
          clientId: 'abcd',
          id: '01234',
          userId: 'joebob123',
          value: 'abcdefg'
        },
        {
          clientId: 'efgh',
          id: '56789',
          userId: 'bobjoe456',
          value: 'hijklmno'
        }
      ]

      const _fetch = fetchMock.sandbox().mock(`${baseUrl}/refreshTokens/`, {
        body: {
          refreshTokens
        },
        status: 200
      })

      const myAlks = alks.create({
        baseUrl,
        accessToken: 'abc123',
        _fetch
      })

      const result = await myAlks.getRefreshTokens()

      expect(result).to.deep.equal(refreshTokens)
    })
  })

  describe('revoke', () => {

    it('should return true on success', async () => {
      const baseUrl = 'https://your.alks-host.com'
      const tokenId = '01234'

      const _fetch = fetchMock.sandbox().mock(`${baseUrl}/revoke/`, {
        body: {
          statusMessage: 'Success'
        },
        status: 200
      })

      const myAlks = alks.create({
        baseUrl,
        accessToken: 'abc123',
        _fetch
      })

      const result = await myAlks.revoke({tokenId})

      expect(result).to.be.true
    })
  })
})<|MERGE_RESOLUTION|>--- conflicted
+++ resolved
@@ -17,13 +17,8 @@
         body: {
           statusMessage: 'Success',
           accountListRole: {
-<<<<<<< HEAD
-            '1234 - foobar': [{ account: '1234', role: 'role1', iamKeyActive: true, maxKeyDuration: 2, skypieaAccount: { label: 'Foo Bar' } }],
-            '2345 - foobar': [{ account: '2345', role: 'role2', iamKeyActive: false, maxKeyDuration: 36, skypieaAccount: { label: 'Foo Bar 2' } }],
-=======
             '1234 - foobar': [{ account: '1234', role: 'role1', iamKeyActive: true, maxKeyDuration: 2, skypieaAccount: null }],
             '2345 - foobar': [{ account: '2345', role: 'role2', iamKeyActive: false, maxKeyDuration: 36, skypieaAccount: {label: '2345-label'} }],
->>>>>>> aee4cba6
           }
         },
         status: 200
@@ -40,10 +35,6 @@
         role: 'role1',
         iamKeyActive: true,
         maxKeyDuration: 2,
-<<<<<<< HEAD
-        skypieaAccount: {
-          label: 'Foo Bar'
-=======
         skypieaAccount: null
       })
 
@@ -54,7 +45,6 @@
         maxKeyDuration: 36,
         skypieaAccount: {
           label: '2345-label'
->>>>>>> aee4cba6
         }
       })
     })
@@ -618,13 +608,8 @@
         body: {
           statusMessage: 'Success',
           accountListRole: {
-<<<<<<< HEAD
-            '1234 - foobar': [{ account: '1234', role: 'role1', iamKeyActive: true, maxKeyDuration: 2, skypieaAccount: { label: 'Foo Bar' } }],
-            '2345 - foobar': [{ account: '2345', role: 'role2', iamKeyActive: false, maxKeyDuration: 36, skypieaAccount: { label: 'Foo Bar 2' } }],
-=======
             '1234 - foobar': [{ account: '1234', role: 'role1', iamKeyActive: true, maxKeyDuration: 2, skypieaAccount: null }],
             '2345 - foobar': [{ account: '2345', role: 'role2', iamKeyActive: false, maxKeyDuration: 36, skypieaAccount: null }],
->>>>>>> aee4cba6
           }
         },
         status: 200
@@ -637,11 +622,7 @@
       })
 
       const accounts = await myAlks.getAccounts()
-<<<<<<< HEAD
-      expect(accounts).to.deep.include({account: '2345 - foobar', role: 'role2', iamKeyActive: false, maxKeyDuration: 36, skypieaAccount: { label: 'Foo Bar 2' } })
-=======
       expect(accounts).to.deep.include({account: '2345 - foobar', role: 'role2', iamKeyActive: false, maxKeyDuration: 36, skypieaAccount: null  })
->>>>>>> aee4cba6
     })
 
     it('should return a copy with defaults from the passed-in alks object', async () => {
